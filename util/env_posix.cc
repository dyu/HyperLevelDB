--- conflicted
+++ resolved
@@ -324,15 +324,6 @@
     return s;
   }
 
-<<<<<<< HEAD
-  virtual Status Sync() {
-    Status s;
-    bool need_sync = false;
-=======
-  virtual Status Flush() {
-    return Status::OK();
-  }
-
   Status SyncDirIfManifest() {
     const char* f = filename_.c_str();
     const char* sep = strrchr(f, '/');
@@ -363,10 +354,11 @@
   virtual Status Sync() {
     // Ensure new files referred to by the manifest are in the filesystem.
     Status s = SyncDirIfManifest();
+    bool need_sync = false;
+
     if (!s.ok()) {
       return s;
     }
->>>>>>> 748539c1
 
     {
       MutexLock l(&mtx_);
