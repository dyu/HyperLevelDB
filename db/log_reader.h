--- conflicted
+++ resolved
@@ -47,7 +47,7 @@
   Reader& operator=(const Reader&) = delete;
 
   ~Reader();
-
+  
   // Resets the file cursor to the beginning of the file and
   // sets the initial_offset_ to the offset provided.
   Status Reset(uint64_t offset);
@@ -65,24 +65,6 @@
   uint64_t LastRecordOffset();
 
  private:
-<<<<<<< HEAD
-  SequentialFile* const file_;
-  Reporter* const reporter_;
-  bool const checksum_;
-  char* const backing_store_;
-  Slice buffer_;
-  bool eof_;   // Last Read() indicated EOF by returning < kBlockSize
-
-  // Offset of the last record returned by ReadRecord.
-  uint64_t last_record_offset_;
-  // Offset of the first location past the end of buffer_.
-  uint64_t end_of_buffer_offset_;
-
-  // Offset at which to start looking for the first record to return
-  uint64_t initial_offset_;
-
-=======
->>>>>>> d011c275
   // Extend record types with the following special values
   enum {
     kEof = kMaxRecordType + 1,
@@ -120,7 +102,7 @@
   uint64_t end_of_buffer_offset_;
 
   // Offset at which to start looking for the first record to return
-  uint64_t const initial_offset_;
+  uint64_t initial_offset_;
 
   // True if we are resynchronizing after a seek (initial_offset_ > 0). In
   // particular, a run of kMiddleType and kLastType records can be silently
@@ -128,6 +110,9 @@
   bool resyncing_;
 };
 
+// alias
+using SimpleReader = Reader;
+
 }  // namespace log
 }  // namespace leveldb
 
