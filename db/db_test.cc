--- conflicted
+++ resolved
@@ -99,8 +99,7 @@
           : env_(env),
             base_(base) {
       }
-<<<<<<< HEAD
-      ~SSTableFile() { delete base_; }
+      ~DataFile() { delete base_; }
       Status WriteAt(uint64_t offset, const Slice& data) {
         if (env_->no_space_.Acquire_Load() != NULL) {
           // Drop writes on the floor
@@ -109,9 +108,6 @@
           return base_->WriteAt(offset, data);
         }
       }
-=======
-      ~DataFile() { delete base_; }
->>>>>>> 269fc6ca
       Status Append(const Slice& data) {
         if (env_->no_space_.Acquire_Load() != NULL) {
           // Drop writes on the floor
@@ -168,16 +164,9 @@
 
     Status s = target()->NewWritableFile(f, r);
     if (s.ok()) {
-<<<<<<< HEAD
-      if (strstr(f.c_str(), ".ldb") != NULL) {
-        *r = new SSTableFile(this, *r);
-      } else if (strstr(f.c_str(), ".sst") != NULL) {
-        *r = new SSTableFile(this, *r);
-=======
       if (strstr(f.c_str(), ".ldb") != NULL ||
           strstr(f.c_str(), ".log") != NULL) {
         *r = new DataFile(this, *r);
->>>>>>> 269fc6ca
       } else if (strstr(f.c_str(), "MANIFEST") != NULL) {
         *r = new ManifestFile(this, *r);
       }
