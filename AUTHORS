# Names should be added to this file like so:
# Name or Organization <email address>

Google Inc.

# Initial version authors:
Jeffrey Dean <jeff@google.com>
Sanjay Ghemawat <sanjay@google.com>

<<<<<<< HEAD
# HyperLevelDB authors:
Robert Escriva <robert@hyperdex.org>
=======
# Partial list of contributors:
Kevin Regan <kevin.d.regan@gmail.com>
>>>>>>> 748539c1
<|MERGE_RESOLUTION|>--- conflicted
+++ resolved
@@ -7,10 +7,8 @@
 Jeffrey Dean <jeff@google.com>
 Sanjay Ghemawat <sanjay@google.com>
 
-<<<<<<< HEAD
-# HyperLevelDB authors:
-Robert Escriva <robert@hyperdex.org>
-=======
 # Partial list of contributors:
 Kevin Regan <kevin.d.regan@gmail.com>
->>>>>>> 748539c1
+
+# HyperLevelDB authors:
+Robert Escriva <robert@hyperdex.org>