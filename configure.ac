# Copyright (c) 2013
# All rights reserved.
#
# Redistribution and use in source and binary forms, with or without
# modification, are permitted provided that the following conditions are met:
#
#     * Redistributions of source code must retain the above copyright notice,
#       this list of conditions and the following disclaimer.
#     * Redistributions in binary form must reproduce the above copyright
#       notice, this list of conditions and the following disclaimer in the
#       documentation and/or other materials provided with the distribution.
#     * Neither the name of HyperLevelDB nor the names of its contributors may
#       be used to endorse or promote products derived from this software
#       without specific prior written permission.
#
# THIS SOFTWARE IS PROVIDED BY THE COPYRIGHT HOLDERS AND CONTRIBUTORS "AS IS"
# AND ANY EXPRESS OR IMPLIED WARRANTIES, INCLUDING, BUT NOT LIMITED TO, THE
# IMPLIED WARRANTIES OF MERCHANTABILITY AND FITNESS FOR A PARTICULAR PURPOSE
# ARE DISCLAIMED. IN NO EVENT SHALL THE COPYRIGHT OWNER OR CONTRIBUTORS BE
# LIABLE FOR ANY DIRECT, INDIRECT, INCIDENTAL, SPECIAL, EXEMPLARY, OR
# CONSEQUENTIAL DAMAGES (INCLUDING, BUT NOT LIMITED TO, PROCUREMENT OF
# SUBSTITUTE GOODS OR SERVICES; LOSS OF USE, DATA, OR PROFITS; OR BUSINESS
# INTERRUPTION) HOWEVER CAUSED AND ON ANY THEORY OF LIABILITY, WHETHER IN
# CONTRACT, STRICT LIABILITY, OR TORT (INCLUDING NEGLIGENCE OR OTHERWISE)
# ARISING IN ANY WAY OUT OF THE USE OF THIS SOFTWARE, EVEN IF ADVISED OF THE
# POSSIBILITY OF SUCH DAMAGE.
#
#                                               -*- Autoconf -*-
# Process this file with autoconf to produce a configure script.

AC_PREREQ([2.62])
<<<<<<< HEAD
AC_INIT([hyperleveldb], [1.0.1], [robert@hyperdex.org])
AM_INIT_AUTOMAKE([foreign subdir-objects dist-bzip2])
=======
AC_INIT([hyperleveldb], [1.0.dev], [robert@hyperdex.org])
m4_define([serial_tests], [
    m4_esyscmd([case `automake --version | head -n 1` in
                *1.11*);;
                *) echo serial-tests;;
                esac])
])
AM_INIT_AUTOMAKE(foreign serial_tests subdir-objects dist-bzip2)
>>>>>>> ea02b3f1
m4_ifdef([AM_SILENT_RULES], [AM_SILENT_RULES([yes])])
LT_PREREQ([2.2])
LT_INIT
AC_CONFIG_SRCDIR([hyperleveldb/db.h])
AC_CONFIG_HEADERS([config.h])
AC_CONFIG_MACRO_DIR([m4])

# Checks for programs.
AC_PROG_CXX
AC_PROG_CC
AC_LANG(C++)

ANAL_WARNINGS_CXX

EXTRA_CFLAGS=""
AX_CHECK_COMPILE_FLAG([-fno-builtin-memcmp],[EXTRA_CFLAGS="-fno-builtin-memcmp"],,)
AX_CHECK_COMPILE_FLAG([-fno-builtin-memmove],[EXTRA_CFLAGS="${EXTRA_CFLAGS} -fno-builtin-memcmp"],,)
AX_CHECK_COMPILE_FLAG([-Qunused-arguments],[EXTRA_CFLAGS="${EXTRA_CFLAGS} -Qunused-arguments"],,)
AX_CHECK_COMPILE_FLAG([-Wno-unknown-warning-option],[EXTRA_CFLAGS="${EXTRA_CFLAGS} -Wno-unknown-warning-option"],,)
AC_SUBST([EXTRA_CFLAGS], [${EXTRA_CFLAGS}])

# Checks for libraries.

# Checks for header files.
AC_CHECK_HEADERS([endian.h machine/endian.h sys/endian.h sys/isa_defs.h sys/types.h])

# Checks for typedefs, structures, and compiler characteristics.

# Checks for library functions.
AC_FUNC_ERROR_AT_LINE
AC_FUNC_MMAP
AC_CHECK_FUNCS([alarm clock_gettime mach_absolute_time ftruncate fsync])
AC_CHECK_FUNCS([fread fread_unlocked fwrite fwrite_unlocked fflush])
AC_CHECK_FUNCS([fflush_unlocked memmove mkdir munmap rmdir socket])
AC_CHECK_DECLS([fdatasync])

# Optional components
snappy_detect_hdr=yes
snappy_detect_lib=yes
AC_CHECK_LIB([snappy], [snappy_compress], [], [snappy_detect_hdr=no])
AC_CHECK_HEADER([snappy.h],,[snappy_detect_lib=no])
AC_ARG_ENABLE([snappy], [AS_HELP_STRING([--enable-snappy],
              [build with Snappy @<:@default: auto@:>@])],
              [snappy=${enableval}], [snappy=no])
if test x"${snappy}" = xyes; then
    if test x"${snappy_detect_hdr}" != xyes; then
        AC_MSG_ERROR([
-------------------------------------------------
LevelDB configured with the Snappy library.
libsnappy.so not found
Please install Snappy to continue.
-------------------------------------------------])
    fi
    if test x"${snappy_detect_lib}" != xyes; then
        AC_MSG_ERROR([
-------------------------------------------------
LevelDB configured with the Snappy library.
snappy.h not found
Please install Snappy to continue.
-------------------------------------------------])
    fi
fi
if test x"${snappy_detect_hdr}" = xyes -a x"${snappy_detect_lib}" = xyes; then
SNAPPY_FLAGS=-DSNAPPY
SNAPPY_LIBS=-lsnappy
else
SNAPPY_FLAGS=
SNAPPY_LIBS=
fi
AC_SUBST(SNAPPY_FLAGS)
AC_SUBST(SNAPPY_LIBS)

AC_CONFIG_FILES([Makefile libhyperleveldb.pc hyperleveldb.upack])
AC_OUTPUT<|MERGE_RESOLUTION|>--- conflicted
+++ resolved
@@ -29,11 +29,7 @@
 # Process this file with autoconf to produce a configure script.
 
 AC_PREREQ([2.62])
-<<<<<<< HEAD
 AC_INIT([hyperleveldb], [1.0.1], [robert@hyperdex.org])
-AM_INIT_AUTOMAKE([foreign subdir-objects dist-bzip2])
-=======
-AC_INIT([hyperleveldb], [1.0.dev], [robert@hyperdex.org])
 m4_define([serial_tests], [
     m4_esyscmd([case `automake --version | head -n 1` in
                 *1.11*);;
@@ -41,7 +37,6 @@
                 esac])
 ])
 AM_INIT_AUTOMAKE(foreign serial_tests subdir-objects dist-bzip2)
->>>>>>> ea02b3f1
 m4_ifdef([AM_SILENT_RULES], [AM_SILENT_RULES([yes])])
 LT_PREREQ([2.2])
 LT_INIT
